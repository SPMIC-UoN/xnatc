"""
Functions used to transform downloaded data into BIDS format
"""
import json
import os
import re
import tempfile
import zipfile
import logging

LOG = logging.getLogger(__name__)

# Matchers return tuple of (subfolder, suffix, dict of additional filename attributes, dict of json updates)
# or None if file did not match
def match_anat(fname, json_data):
    """
    Match anatomical images
    """
    folder, suffix, attrs, md = "anat", None, {}, {}
    desc = json_data.get("SeriesDescription", "").lower()
    if "t1" in desc:
        suffix = "T1w"
    elif "t2star" in desc:
        suffix = "T2starw"
    elif "t2" in desc:
        suffix = "T2w"

    if suffix:
        if "NORM" in json_data.get("ImageType", []):
            attrs["acq"] = "NORM"
        return folder, suffix, attrs, md

def match_func(fname, json_data):
    """
    Match functional images
    """
    folder, suffix, attrs, md = "func", None, {}, {}
    desc = json_data.get("SeriesDescription", "").lower()
    if "fmri" in desc:
        if "sbref" in desc:
            suffix = "sbref"
        else:
            suffix = "bold"

        if "resting" in desc:
            attrs["task"] = "rest"
        elif "task" in desc:
            attrs["task"] = "task"
            md["TaskName"] = "task"
        
        return folder, suffix, attrs, md

def match_dwi(fname, json_data):
    """
    Match DWI images
    """
    folder, suffix, attrs, md = "dwi", None, {}, {}
    desc = json_data.get("SeriesDescription", "").lower()
    if "diff" in desc:
        if "sbref" in desc:
            suffix = "sbref"
        else:
            suffix = "dwi"

        return folder, suffix, attrs, md

def match_swi(fname, json_data):
    """
    Match SWI images
    """
    folder, suffix, attrs, md = "swi", None, {}, {}
    desc = json_data.get("SeriesDescription", "").lower()
    if "swi" in desc:
        if "sbref" in desc:
            suffix = "sbref"
        else:
            suffix = "swi"

        if "EchoNumber" in json_data:
            attrs["echo"] = json_data["EchoNumber"]

        pattern = re.compile(".*coil(\d+).*")
        match= pattern.match(fname.lower())
        if match:
            coil = int(match.group(1))
            attrs["coil"] = coil

        return folder, suffix, attrs, md

DEFAULT_MATCHER = [
    match_anat,
    match_func,
    match_dwi,
    match_swi,
]

def update_ptlist(bidsdir, bids_subject, subject):
    """
    Update participants list

    FIXME no additional pt data currently written
    """
    pts_file = os.path.join(bidsdir, "participants.tsv")
    if os.path.exists(pts_file):
        with open(pts_file) as f:
            pts = [l.strip() for l in f.readlines()]
    else:
        pts = ["participant_id",]

    if bids_subject not in pts[1:]:
        pts.append(bids_subject)
        with open(pts_file, "w") as f:
            for pt in pts:
                f.write("%s\n" % pt)

TEMPLATE_DATASET_DESC = {
  "Name": None,
  "BIDSVersion": "1.4.0",
  "DatasetType": "raw",
}

def check_dataset_description(bidsdir, project):
    """
    Check the dataset description file exists and write it if not
    """
    desc_file = os.path.join(bidsdir, "dataset_description.json")
    if not os.path.exists(desc_file):
        dataset_desc = dict(TEMPLATE_DATASET_DESC)
        dataset_desc["Name"] = project.label()
        with open(desc_file, 'w') as f:
            json.dump(dataset_desc, f)

    readme_file = os.path.join(bidsdir, "README")
    if not os.path.exists(readme_file):
        readme = """This data set was downloaded from:
    XNAT=%s
    PROJECT=%s""" % ("XNAT", project.label())
        with open(readme_file, 'w') as f:
            f.write(readme)

def download_bids(obj, obj_type, args, path):
    if obj_type != "scan":
        # Only download individual scans
        return

    print("Downloading %s: %s in BIDS format" % (obj_type, obj.label()))
    r = obj.resource(args.download_resource)
    exp = obj.parent()
    subj = exp.parent()
    proj = subj.parent()
    
    # BIDS does not allow hyphen or underscore in IDs
<<<<<<< HEAD
    bids_project = proj.label().replace("_", "").replace("-", "")
    bids_subject = "sub-" + subj.label().replace("_", "").replace("-", "")
    bids_session = "ses-" + exp.label().replace("_", "").replace("-", "")
=======
    bids_project = args.cur_project[1].id.replace("_", "").replace("-", "")
    bids_subject = "sub-" + args.cur_subject[0].replace("_", "").replace("-", "")
    bids_session = "ses-" + args.cur_experiment[0].replace("_", "").replace("-", "")
>>>>>>> b8974c92
    bidsdir = os.path.join(args.download, bids_project)
    outdir = os.path.join(bidsdir, bids_subject, bids_session)
    os.makedirs(outdir, exist_ok=True)
      
    bids_mapper = DEFAULT_MATCHER # FIXME use args.bids_mapper

    update_ptlist(bidsdir, bids_subject, subj)
    check_dataset_description(bidsdir, proj)

    # Download the NIFTI data and metadata
    # Set of all file name without extensions. Since we're dealing with
    # a single scan there will normally be only one
    imgfiles = set()

    # Copy expected files to output dir. Not given standard names or subfolders yet
    EXTS = (".nii.gz", ".nii", ".json", ".bval", ".bvec")
        
    for idx, f in enumerate(r.files()):
        #f.get(os.path.join(download_path, f.label()))
        name = f.label()
        imgname = os.path.basename(name)
        for ext in EXTS:
            imgname = imgname.replace(ext, "")
        imgfiles.add(imgname)
        f.get(os.path.join(outdir, os.path.basename(name)))

    # Rename files according to matcher rules
    for imgname in imgfiles:
        json_fname = os.path.join(outdir, imgname + ".json")
        if not os.path.exists(json_fname):
            LOG.warn(f"No JSON sidecar for {imgname} - may not be able to match file")
            json_data = {}
        else:
            try:
                with open(os.path.join(outdir, imgname + ".json")) as json_file:
                    json_data = json.load(json_file)
            except Exception as exc:
                LOG.warn("Error reading JSON metadat: %s - may not be able to match file", str(exc))
                json_data = {}
        found = False
        for matcher in bids_mapper:
            bids_match = matcher(imgname, json_data)
            if bids_match:
                folder, suffix, attrs, md = bids_match
                os.makedirs(os.path.join(outdir, folder), exist_ok=True)
                for ext in EXTS:
                    src_fname = os.path.join(outdir, imgname + ext)                    
                    while 1:
                        # Ugly code to avoid overwriting existing files with same name by adding the
                        # BIDS 'run' attribute to distinguish between them
                        bids_fname = "_".join(["%s-%s" % (k, v) for k, v in attrs.items()] + [suffix])
                        dest_fname = os.path.join(outdir, folder, "%s_%s_%s%s" % (bids_subject, bids_session, bids_fname, ext))
                        if os.path.exists(dest_fname):
                            if "run" not in attrs:
                                # Existing file lacks the 'run' attribute so first we need to designate it as 'run 1', then
                                # the new conflicting file can be tried out as 'run 2'
                                attrs["run"] = 1
                                rename_existing_bids_fname = "_".join(["%s-%s" % (k, v) for k, v in attrs.items()] + [suffix])
                                rename_existing_dest_fname = os.path.join(outdir, folder, "%s_%s_%s%s" % (bids_subject, bids_session, bids_fname, ext))
                                os.rename(dest_fname, rename_existing_dest_fname)
                                attrs["run"] = 2
                            else:
                                attrs["run"] += 1
                        else:
                            break

                    print(f"Mapping {imgname} -> {folder} / {bids_fname}")

                    if os.path.exists(src_fname):
                        os.rename(src_fname, dest_fname)
                found = True
                break
        if not found:
            LOG.warn(f"Unmatched file: {imgname} - removing from BIDS dataset")
            for ext in EXTS:
                if os.path.exists(os.path.join(outdir, imgname + ext)):
                    os.remove(os.path.join(outdir, imgname + ext))<|MERGE_RESOLUTION|>--- conflicted
+++ resolved
@@ -150,15 +150,10 @@
     proj = subj.parent()
     
     # BIDS does not allow hyphen or underscore in IDs
-<<<<<<< HEAD
     bids_project = proj.label().replace("_", "").replace("-", "")
     bids_subject = "sub-" + subj.label().replace("_", "").replace("-", "")
     bids_session = "ses-" + exp.label().replace("_", "").replace("-", "")
-=======
-    bids_project = args.cur_project[1].id.replace("_", "").replace("-", "")
-    bids_subject = "sub-" + args.cur_subject[0].replace("_", "").replace("-", "")
-    bids_session = "ses-" + args.cur_experiment[0].replace("_", "").replace("-", "")
->>>>>>> b8974c92
+
     bidsdir = os.path.join(args.download, bids_project)
     outdir = os.path.join(bidsdir, bids_subject, bids_session)
     os.makedirs(outdir, exist_ok=True)
